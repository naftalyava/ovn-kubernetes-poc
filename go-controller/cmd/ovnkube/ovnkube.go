package main

import (
	"fmt"
	"io"
	"io/ioutil"
	"os"
	"os/signal"
	"path/filepath"
	"runtime"
	"strings"
	"syscall"
	"text/tabwriter"
	"text/template"
	"time"

	"k8s.io/klog"

	"github.com/urfave/cli"
	"gopkg.in/fsnotify/fsnotify.v1"

	hocontroller "github.com/ovn-org/ovn-kubernetes/go-controller/hybrid-overlay/pkg/controller"
<<<<<<< HEAD
	ovncluster "github.com/ovn-org/ovn-kubernetes/go-controller/pkg/cluster"
=======
>>>>>>> a32f72bc
	"github.com/ovn-org/ovn-kubernetes/go-controller/pkg/config"
	"github.com/ovn-org/ovn-kubernetes/go-controller/pkg/factory"
	"github.com/ovn-org/ovn-kubernetes/go-controller/pkg/metrics"
	ovnnode "github.com/ovn-org/ovn-kubernetes/go-controller/pkg/node"
	"github.com/ovn-org/ovn-kubernetes/go-controller/pkg/ovn"
	"github.com/ovn-org/ovn-kubernetes/go-controller/pkg/util"

	kexec "k8s.io/utils/exec"
)

const (
	// CustomAppHelpTemplate helps in grouping options to ovnkube
	CustomAppHelpTemplate = `NAME:
   {{.Name}} - {{.Usage}}

USAGE:
   {{.HelpName}} [global options]

VERSION:
   {{.Version}}{{if .Description}}

DESCRIPTION:
   {{.Description}}{{end}}

COMMANDS:{{range .VisibleCategories}}{{if .Name}}

   {{.Name}}:{{end}}{{range .VisibleCommands}}
     {{join .Names ", "}}{{"\t"}}{{.Usage}}{{end}}{{end}}

GLOBAL OPTIONS:{{range $title, $category := getFlagsByCategory}}
   {{upper $title}}
   {{range $index, $option := $category}}{{if $index}}
   {{end}}{{$option}}{{end}}
   {{end}}`
)

func getFlagsByCategory() map[string][]cli.Flag {
	m := map[string][]cli.Flag{}
	m["Generic Options"] = config.CommonFlags
	m["CNI Options"] = config.CNIFlags
	m["K8s-related Options"] = config.K8sFlags
	m["OVN Northbound DB Options"] = config.OvnNBFlags
	m["OVN Southbound DB Options"] = config.OvnSBFlags
	m["OVN Gateway Options"] = config.OVNGatewayFlags
	m["Master HA Options"] = config.MasterHAFlags

	return m
}

// borrowed from cli packages' printHelpCustom()
func printOvnKubeHelp(out io.Writer, templ string, data interface{}, customFunc map[string]interface{}) {
	funcMap := template.FuncMap{
		"join":               strings.Join,
		"upper":              strings.ToUpper,
		"getFlagsByCategory": getFlagsByCategory,
	}
	for key, value := range customFunc {
		funcMap[key] = value
	}

	w := tabwriter.NewWriter(out, 1, 8, 2, ' ', 0)
	t := template.Must(template.New("help").Funcs(funcMap).Parse(templ))
	err := t.Execute(w, data)
	if err == nil {
		_ = w.Flush()
	}
}

func main() {
	cli.HelpPrinterCustom = printOvnKubeHelp
	c := cli.NewApp()
	c.Name = "ovnkube"
	c.Usage = "run ovnkube to start master, node, and gateway services"
	c.Version = config.Version
	c.CustomAppHelpTemplate = CustomAppHelpTemplate
<<<<<<< HEAD
	c.Flags = config.CommonFlags
	c.Flags = append(c.Flags, config.CNIFlags...)
	c.Flags = append(c.Flags, config.K8sFlags...)
	c.Flags = append(c.Flags, config.OvnNBFlags...)
	c.Flags = append(c.Flags, config.OvnSBFlags...)
	c.Flags = append(c.Flags, config.OVNGatewayFlags...)
	c.Flags = append(c.Flags, config.MasterHAFlags...)
	c.Flags = append(c.Flags, hocontroller.GetHybridOverlayCLIFlags([]cli.Flag{
		cli.BoolFlag{
			Name:  "enable-hybrid-overlay",
			Usage: "Enables hybrid overlay operation (requires --init-master and/or --init-node)",
		}})...)
=======
	c.Flags = config.GetFlags(nil)
>>>>>>> a32f72bc

	c.Action = func(c *cli.Context) error {
		return runOvnKube(c)
	}

	if err := c.Run(os.Args); err != nil {
		klog.Exit(err)
	}
}

func delPidfile(pidfile string) {
	if pidfile != "" {
		if _, err := os.Stat(pidfile); err == nil {
			if err := os.Remove(pidfile); err != nil {
				klog.Errorf("%s delete failed: %v", pidfile, err)
			}
		}
	}
}

func setupPIDFile(pidfile string) error {
	c := make(chan os.Signal, 2)
	signal.Notify(c, os.Interrupt, syscall.SIGTERM)
	go func() {
		<-c
		delPidfile(pidfile)
		os.Exit(1)
	}()

	// need to test if already there
	_, err := os.Stat(pidfile)

	// Create if it doesn't exist, else exit with error
	if os.IsNotExist(err) {
		if err := ioutil.WriteFile(pidfile, []byte(fmt.Sprintf("%d", os.Getpid())), 0644); err != nil {
			klog.Errorf("failed to write pidfile %s (%v). Ignoring..", pidfile, err)
		}
	} else {
		// get the pid and see if it exists
		pid, err := ioutil.ReadFile(pidfile)
		if err != nil {
			return fmt.Errorf("pidfile %s exists but can't be read: %v", pidfile, err)
		}
		_, err1 := os.Stat("/proc/" + string(pid[:]) + "/cmdline")
		if os.IsNotExist(err1) {
			// Left over pid from dead process
			if err := ioutil.WriteFile(pidfile, []byte(fmt.Sprintf("%d", os.Getpid())), 0644); err != nil {
				klog.Errorf("failed to write pidfile %s (%v). Ignoring..", pidfile, err)
			}
		} else {
			return fmt.Errorf("pidfile %s exists and ovnkube is running", pidfile)
		}
	}

	return nil
}

func runOvnKube(ctx *cli.Context) error {
	pidfile := ctx.String("pidfile")
	if pidfile != "" {
		defer delPidfile(pidfile)
		if err := setupPIDFile(pidfile); err != nil {
			return err
		}
	}

	exec := kexec.New()
	configFile, err := config.InitConfig(ctx, exec, nil)
	if err != nil {
		return err
	}

	if err = util.SetExec(exec); err != nil {
		return fmt.Errorf("failed to initialize exec helper: %v", err)
	}

	clientset, err := util.NewClientset(&config.Kubernetes)
	if err != nil {
		return err
	}

	// create factory and start the controllers asked for
	stopChan := make(chan struct{})
	factory, err := factory.NewWatchFactory(clientset, stopChan)
	if err != nil {
		return err
	}

	master := ctx.String("init-master")
	node := ctx.String("init-node")

	cleanupNode := ctx.String("cleanup-node")
	if cleanupNode != "" {
		if master != "" || node != "" {
			return fmt.Errorf("cannot specify cleanup-node together with 'init-node or 'init-master'")
		}

		if err = ovnnode.CleanupClusterNode(cleanupNode); err != nil {
			return err
		}
		return nil
	}

	if master == "" && node == "" {
		return fmt.Errorf("need to run ovnkube in either master and/or node mode")
	}

	// Set up a watch on our config file; if it changes, we exit -
	// (we don't have the ability to dynamically reload config changes).
	if err := watchForChanges(configFile); err != nil {
		return fmt.Errorf("unable to setup configuration watch: %v", err)
	}

	enableHybridOverlay := ctx.Bool("enable-hybrid-overlay")
	if enableHybridOverlay {
		// Since the third address of every cluster subnet is reserved for
		// the hybrid overlay, only allow enabling it for HostSubnets that
		// are a /24 or larger.
		for _, clusterEntry := range config.Default.ClusterSubnets {
			if clusterEntry.HostSubnetLength > 24 {
				return fmt.Errorf("hybrid overlay cannot be used with" +
					" host subnet prefixes smaller than /24.")
			}
		}
	}

	if master != "" {
		if runtime.GOOS == "windows" {
			return fmt.Errorf("Windows is not supported as master node")
		}
<<<<<<< HEAD

		ovn.RegisterMetrics()

		var hybridOverlayClusterSubnets []config.CIDRNetworkEntry
		if enableHybridOverlay {
			hybridOverlayClusterSubnets, err = hocontroller.GetHybridOverlayClusterSubnets(ctx)
			if err != nil {
				return err
			}
		}

=======
		// register prometheus metrics exported by the master
		metrics.RegisterMasterMetrics()
>>>>>>> a32f72bc
		// run the HA master controller to init the master
		ovnHAController := ovn.NewHAMasterController(clientset, factory, master, stopChan, hybridOverlayClusterSubnets)
		if err := ovnHAController.StartHAMasterController(); err != nil {
			return err
		}
	}

	if node != "" {
		if config.Kubernetes.Token == "" {
			return fmt.Errorf("cannot initialize node without service account 'token'. Please provide one with --k8s-token argument")
		}
		// register ovnkube node specific prometheus metrics exported by the node
		metrics.RegisterNodeMetrics()
		// register ovn specific (ovn-controller and ovn-northd) metrics
		metrics.RegisterOvnMetrics()
		start := time.Now()
		n := ovnnode.NewNode(clientset, factory, node)
		if err := n.Start(); err != nil {
			return err
		}
		end := time.Since(start)
		metrics.MetricNodeReadyDuration.Set(end.Seconds())
	}

	// now that ovnkube master/node are running, lets expose the metrics HTTP endpoint if configured
	// start the prometheus server
	if config.Kubernetes.MetricsBindAddress != "" {
		metrics.StartMetricsServer(config.Kubernetes.MetricsBindAddress, config.Kubernetes.MetricsEnablePprof)
	}

	if config.HybridOverlay.Enabled {
		if err := hocontroller.StartHybridOverlay(master != "", node, clientset, factory); err != nil {
			return err
		}
	}

	if enableHybridOverlay {
		if err := hocontroller.StartHybridOverlay(ctx, master != "", node, clientset, factory); err != nil {
			return err
		}
	}

	// run forever
	select {}
}

// watchForChanges exits if the configuration file changed.
func watchForChanges(configPath string) error {
	if configPath == "" {
		return nil
	}
	configPath, err := filepath.Abs(configPath)
	if err != nil {
		return err
	}

	watcher, err := fsnotify.NewWatcher()
	if err != nil {
		return err
	}
	defer watcher.Close()

	go func() {
		for {
			select {
			case event, ok := <-watcher.Events:
				if !ok {
					return
				}
				if event.Op&fsnotify.Write == fsnotify.Write {
					klog.Infof("Configuration file %s changed, exiting...", event.Name)
					os.Exit(0)
					return
				}
			case err, ok := <-watcher.Errors:
				if !ok {
					return
				}
				klog.Errorf("fsnotify error %v", err)
			}
		}
	}()

	// Watch all symlinks for changes
	p := configPath
	maxdepth := 100
	for depth := 0; depth < maxdepth; depth++ {
		if err := watcher.Add(p); err != nil {
			return err
		}
		klog.Infof("Watching config file %s for changes", p)

		stat, err := os.Lstat(p)
		if err != nil {
			return err
		}

		// configmaps are usually symlinks
		if stat.Mode()&os.ModeSymlink > 0 {
			p, err = filepath.EvalSymlinks(p)
			if err != nil {
				return err
			}
		} else {
			break
		}
	}

	return nil
}<|MERGE_RESOLUTION|>--- conflicted
+++ resolved
@@ -20,10 +20,6 @@
 	"gopkg.in/fsnotify/fsnotify.v1"
 
 	hocontroller "github.com/ovn-org/ovn-kubernetes/go-controller/hybrid-overlay/pkg/controller"
-<<<<<<< HEAD
-	ovncluster "github.com/ovn-org/ovn-kubernetes/go-controller/pkg/cluster"
-=======
->>>>>>> a32f72bc
 	"github.com/ovn-org/ovn-kubernetes/go-controller/pkg/config"
 	"github.com/ovn-org/ovn-kubernetes/go-controller/pkg/factory"
 	"github.com/ovn-org/ovn-kubernetes/go-controller/pkg/metrics"
@@ -99,22 +95,7 @@
 	c.Usage = "run ovnkube to start master, node, and gateway services"
 	c.Version = config.Version
 	c.CustomAppHelpTemplate = CustomAppHelpTemplate
-<<<<<<< HEAD
-	c.Flags = config.CommonFlags
-	c.Flags = append(c.Flags, config.CNIFlags...)
-	c.Flags = append(c.Flags, config.K8sFlags...)
-	c.Flags = append(c.Flags, config.OvnNBFlags...)
-	c.Flags = append(c.Flags, config.OvnSBFlags...)
-	c.Flags = append(c.Flags, config.OVNGatewayFlags...)
-	c.Flags = append(c.Flags, config.MasterHAFlags...)
-	c.Flags = append(c.Flags, hocontroller.GetHybridOverlayCLIFlags([]cli.Flag{
-		cli.BoolFlag{
-			Name:  "enable-hybrid-overlay",
-			Usage: "Enables hybrid overlay operation (requires --init-master and/or --init-node)",
-		}})...)
-=======
 	c.Flags = config.GetFlags(nil)
->>>>>>> a32f72bc
 
 	c.Action = func(c *cli.Context) error {
 		return runOvnKube(c)
@@ -228,41 +209,14 @@
 		return fmt.Errorf("unable to setup configuration watch: %v", err)
 	}
 
-	enableHybridOverlay := ctx.Bool("enable-hybrid-overlay")
-	if enableHybridOverlay {
-		// Since the third address of every cluster subnet is reserved for
-		// the hybrid overlay, only allow enabling it for HostSubnets that
-		// are a /24 or larger.
-		for _, clusterEntry := range config.Default.ClusterSubnets {
-			if clusterEntry.HostSubnetLength > 24 {
-				return fmt.Errorf("hybrid overlay cannot be used with" +
-					" host subnet prefixes smaller than /24.")
-			}
-		}
-	}
-
 	if master != "" {
 		if runtime.GOOS == "windows" {
 			return fmt.Errorf("Windows is not supported as master node")
 		}
-<<<<<<< HEAD
-
-		ovn.RegisterMetrics()
-
-		var hybridOverlayClusterSubnets []config.CIDRNetworkEntry
-		if enableHybridOverlay {
-			hybridOverlayClusterSubnets, err = hocontroller.GetHybridOverlayClusterSubnets(ctx)
-			if err != nil {
-				return err
-			}
-		}
-
-=======
 		// register prometheus metrics exported by the master
 		metrics.RegisterMasterMetrics()
->>>>>>> a32f72bc
 		// run the HA master controller to init the master
-		ovnHAController := ovn.NewHAMasterController(clientset, factory, master, stopChan, hybridOverlayClusterSubnets)
+		ovnHAController := ovn.NewHAMasterController(clientset, factory, master, stopChan)
 		if err := ovnHAController.StartHAMasterController(); err != nil {
 			return err
 		}
@@ -293,12 +247,6 @@
 
 	if config.HybridOverlay.Enabled {
 		if err := hocontroller.StartHybridOverlay(master != "", node, clientset, factory); err != nil {
-			return err
-		}
-	}
-
-	if enableHybridOverlay {
-		if err := hocontroller.StartHybridOverlay(ctx, master != "", node, clientset, factory); err != nil {
 			return err
 		}
 	}
