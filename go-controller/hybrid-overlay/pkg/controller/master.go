--- conflicted
+++ resolved
@@ -33,22 +33,13 @@
 
 // MasterController is the master hybrid overlay controller
 type MasterController struct {
-<<<<<<< HEAD
 	kube                  kube.Interface
 	allocator             *subnetallocator.SubnetAllocator
 	nodeEventHandler      informer.EventHandler
 	namespaceEventHandler informer.EventHandler
 	podEventHandler       informer.EventHandler
-	modelClient           libovsdbops.ModelClient
 	nbClient              libovsdbclient.Client
 	sbClient              libovsdbclient.Client
-=======
-	kube             kube.Interface
-	allocator        *subnetallocator.SubnetAllocator
-	nodeEventHandler informer.EventHandler
-	nbClient         libovsdbclient.Client
-	sbClient         libovsdbclient.Client
->>>>>>> 2dd5c9c5
 }
 
 // NewMaster a new master controller that listens for node events
