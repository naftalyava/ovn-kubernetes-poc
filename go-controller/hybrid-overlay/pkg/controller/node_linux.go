--- conflicted
+++ resolved
@@ -746,8 +746,7 @@
 	}
 	_, stderr, err = util.ReplaceOFFlows(extBridgeName, flows)
 	if err != nil {
-<<<<<<< HEAD
-		klog.Errorf("Failed to add flows, error: %v, flows: %s", err, flows)
+		klog.Errorf("Failed to add flows, error: %v, stderr: %s, flows: %s", err, stderr, flows)
 		return
 	}
 
@@ -755,9 +754,6 @@
 	// iterating through the flows in OVS
 	for _, entry := range n.flowCache {
 		entry.ignoreLearn = false
-=======
-		klog.Errorf("Failed to add flows, error: %v, stderr: %s, flows: %s", err, stderr, flows)
->>>>>>> fadfcd61
 	}
 }
 
