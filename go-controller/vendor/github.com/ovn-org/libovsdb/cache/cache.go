--- conflicted
+++ resolved
@@ -77,14 +77,6 @@
 func (r *RowCache) Row(uuid string) model.Model {
 	r.mutex.RLock()
 	defer r.mutex.RUnlock()
-<<<<<<< HEAD
-	return r.row(uuid)
-}
-
-func (r *RowCache) row(uuid string) model.Model {
-	if row, ok := r.cache[uuid]; ok {
-		return row.(model.Model)
-=======
 	if row, ok := r.cache[uuid]; ok {
 		return model.Clone(row)
 	}
@@ -114,19 +106,14 @@
 		if uuid, ok := r.indexes[index][val]; ok {
 			return r.Row(uuid)
 		}
->>>>>>> f0d82ea9
 	}
 	return nil
 }
 
 // Create writes the provided content to the cache
-func (r *RowCache) Create(uuid string, m model.Model) error {
+func (r *RowCache) Create(uuid string, m model.Model, checkIndexes bool) error {
 	r.mutex.Lock()
 	defer r.mutex.Unlock()
-	return r.create(uuid, m)
-}
-
-func (r *RowCache) create(uuid string, m model.Model) error {
 	if _, ok := r.cache[uuid]; ok {
 		return fmt.Errorf("row %s already exists", uuid)
 	}
@@ -138,29 +125,19 @@
 		return err
 	}
 	newIndexes := newColumnToValue(r.schema.Indexes)
-	var errs []error
 	for index := range r.indexes {
-
 		val, err := valueFromIndex(info, index)
-
 		if err != nil {
 			return err
 		}
-<<<<<<< HEAD
-		if existing, ok := r.indexes[index][val]; ok {
-			errs = append(errs,
-				NewIndexExistsError(r.name, val, index, uuid, existing))
-=======
 
 		if existing, ok := r.indexes[index][val]; ok && checkIndexes {
 			return NewIndexExistsError(r.name, val, string(index), uuid, existing)
->>>>>>> f0d82ea9
-		}
+		}
+
 		newIndexes[index][val] = uuid
 	}
-	if len(errs) != 0 {
-		return fmt.Errorf("%v", errs)
-	}
+
 	// write indexes
 	for k1, v1 := range newIndexes {
 		for k2, v2 := range v1 {
@@ -172,13 +149,9 @@
 }
 
 // Update updates the content in the cache
-func (r *RowCache) Update(uuid string, m model.Model) error {
+func (r *RowCache) Update(uuid string, m model.Model, checkIndexes bool) error {
 	r.mutex.Lock()
 	defer r.mutex.Unlock()
-	return r.update(uuid, m)
-}
-
-func (r *RowCache) update(uuid string, m model.Model) error {
 	if _, ok := r.cache[uuid]; !ok {
 		return fmt.Errorf("row %s does not exist", uuid)
 	}
@@ -212,11 +185,7 @@
 		// old and new values are NOT the same
 
 		// check that there are no conflicts
-<<<<<<< HEAD
-		if conflict, ok := r.indexes[index][newVal]; ok && conflict != uuid {
-=======
 		if conflict, ok := r.indexes[index][newVal]; ok && checkIndexes && conflict != uuid {
->>>>>>> f0d82ea9
 			errs = append(errs, NewIndexExistsError(
 				r.name,
 				newVal,
@@ -225,6 +194,7 @@
 				conflict,
 			))
 		}
+
 		newIndexes[index][newVal] = uuid
 		oldIndexes[index][oldVal] = ""
 	}
@@ -278,10 +248,6 @@
 func (r *RowCache) Delete(uuid string) error {
 	r.mutex.Lock()
 	defer r.mutex.Unlock()
-	return r.delete(uuid)
-}
-
-func (r *RowCache) delete(uuid string) error {
 	if _, ok := r.cache[uuid]; !ok {
 		return fmt.Errorf("row %s does not exist", uuid)
 	}
@@ -382,8 +348,8 @@
 
 // Len returns the length of the cache
 func (r *RowCache) Len() int {
-	r.mutex.Lock()
-	defer r.mutex.Unlock()
+	r.mutex.RLock()
+	defer r.mutex.RUnlock()
 	return len(r.cache)
 }
 
@@ -442,7 +408,9 @@
 	eventProcessor *eventProcessor
 	mapper         *mapper.Mapper
 	dbModel        *model.DBModel
+	schema         *ovsdb.DatabaseSchema
 	ovsdb.NotificationHandler
+	mutex sync.RWMutex
 }
 
 // Data is the type for data that can be prepopulated in the cache
@@ -464,16 +432,18 @@
 			return nil, fmt.Errorf("table %s is not in schema", table)
 		}
 		for uuid, row := range rowData {
-			if err := cache[table].Create(uuid, row); err != nil {
+			if err := cache[table].Create(uuid, row, true); err != nil {
 				return nil, err
 			}
 		}
 	}
 	return &TableCache{
 		cache:          cache,
+		schema:         schema,
 		eventProcessor: eventProcessor,
 		mapper:         mapper.NewMapper(schema),
 		dbModel:        dbModel,
+		mutex:          sync.RWMutex{},
 	}, nil
 }
 
@@ -489,6 +459,8 @@
 
 // Table returns the a Table from the cache with a given name
 func (t *TableCache) Table(name string) *RowCache {
+	t.mutex.RLock()
+	defer t.mutex.RUnlock()
 	if table, ok := t.cache[name]; ok {
 		return table
 	}
@@ -497,6 +469,8 @@
 
 // Tables returns a list of table names that are in the cache
 func (t *TableCache) Tables() []string {
+	t.mutex.RLock()
+	defer t.mutex.RUnlock()
 	var result []string
 	for k := range t.cache {
 		result = append(result, k)
@@ -538,24 +512,11 @@
 func (t *TableCache) Disconnected() {
 }
 
-// lock acquires a lock on all tables in the cache
-func (t *TableCache) lock() {
-	for _, r := range t.cache {
-		r.mutex.Lock()
-	}
-}
-
-// unlock releases a lock on all tables in the cache
-func (t *TableCache) unlock() {
-	for _, r := range t.cache {
-		r.mutex.Unlock()
-	}
-}
-
 // Populate adds data to the cache and places an event on the channel
 func (t *TableCache) Populate(tableUpdates ovsdb.TableUpdates) {
-	t.lock()
-	defer t.unlock()
+	t.mutex.Lock()
+	defer t.mutex.Unlock()
+
 	for table := range t.dbModel.Types() {
 		updates, ok := tableUpdates[table]
 		if !ok {
@@ -568,9 +529,9 @@
 				if err != nil {
 					panic(err)
 				}
-				if existing := tCache.row(uuid); existing != nil {
+				if existing := tCache.Row(uuid); existing != nil {
 					if !reflect.DeepEqual(newModel, existing) {
-						if err := tCache.update(uuid, newModel); err != nil {
+						if err := tCache.Update(uuid, newModel, false); err != nil {
 							panic(err)
 						}
 						t.eventProcessor.AddEvent(updateEvent, table, existing, newModel)
@@ -578,7 +539,7 @@
 					// no diff
 					continue
 				}
-				if err := tCache.create(uuid, newModel); err != nil {
+				if err := tCache.Create(uuid, newModel, false); err != nil {
 					panic(err)
 				}
 				t.eventProcessor.AddEvent(addEvent, table, nil, newModel)
@@ -588,7 +549,7 @@
 				if err != nil {
 					panic(err)
 				}
-				if err := tCache.delete(uuid); err != nil {
+				if err := tCache.Delete(uuid); err != nil {
 					panic(err)
 				}
 				t.eventProcessor.AddEvent(deleteEvent, table, oldModel, nil)
@@ -598,8 +559,6 @@
 	}
 }
 
-<<<<<<< HEAD
-=======
 // Populate2 adds data to the cache and places an event on the channel
 func (t *TableCache) Populate2(tableUpdates ovsdb.TableUpdates2) {
 	t.mutex.Lock()
@@ -672,7 +631,6 @@
 	}
 }
 
->>>>>>> f0d82ea9
 // AddEventHandler registers the supplied EventHandler to receive cache events
 func (t *TableCache) AddEventHandler(handler EventHandler) {
 	t.eventProcessor.AddEventHandler(handler)
